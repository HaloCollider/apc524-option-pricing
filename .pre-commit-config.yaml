--- conflicted
+++ resolved
@@ -11,18 +11,10 @@
       - id: check-merge-conflict
       - id: trailing-whitespace
       - id: end-of-file-fixer
-<<<<<<< HEAD
 
   - repo: https://github.com/astral-sh/ruff-pre-commit
     rev: v0.6.3
     hooks:
       - id: ruff
-        args: ["--fix"]
-=======
-  - repo: https://github.com/astral-sh/ruff-pre-commit
-    rev: v0.4.8
-    hooks:
-      - id: ruff
         args: [--fix, --exit-non-zero-on-fix]
->>>>>>> 0967326a
       - id: ruff-format