[project]
name = "option-pricing"
version = "0.1.0"
description = "An option pricing library implemented in Python as an APC524 final project."
readme = "README.md"
authors = [
    { name = "Yang Ou", email = "mrgpernatt@gmail.com" }
]
requires-python = ">=3.13"
dependencies = [
    "numpy>=1.26",
    "scipy>=1.11",
]

[build-system]
requires = ["uv_build>=0.9.3,<0.10.0"]
build-backend = "uv_build"

[dependency-groups]
dev = [
    "pre-commit>=4.3.0",
<<<<<<< HEAD
]

tests = [
    "pytest>=8.3.0",
]
=======
    "ruff>=0.6.9",
]
test = [
    "pytest>=8.0",
]
docs = [
    "sphinx>=7.0",
    "furo>=2024.1.0",
]

[tool.ruff]
line-length = 100
target-version = "py313"

[tool.ruff.lint]
select = ["E", "F", "I", "W"]
ignore = []

[tool.ruff.format]
quote-style = "double"
indent-style = "space"
skip-magic-trailing-comma = false
line-ending = "lf"

[tool.pytest.ini_options]
addopts = "-q"
testpaths = ["tests"]
>>>>>>> 0967326a
<|MERGE_RESOLUTION|>--- conflicted
+++ resolved
@@ -19,13 +19,6 @@
 [dependency-groups]
 dev = [
     "pre-commit>=4.3.0",
-<<<<<<< HEAD
-]
-
-tests = [
-    "pytest>=8.3.0",
-]
-=======
     "ruff>=0.6.9",
 ]
 test = [
@@ -52,5 +45,4 @@
 
 [tool.pytest.ini_options]
 addopts = "-q"
-testpaths = ["tests"]
->>>>>>> 0967326a
+testpaths = ["tests"]